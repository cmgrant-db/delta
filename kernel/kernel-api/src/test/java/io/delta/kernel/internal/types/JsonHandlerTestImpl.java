package io.delta.kernel.internal.types;

import java.math.BigDecimal;
import java.util.ArrayList;
import java.util.HashMap;
import java.util.Iterator;
import java.util.List;
import java.util.Map;

import com.fasterxml.jackson.databind.JsonNode;
import com.fasterxml.jackson.databind.ObjectMapper;
import com.fasterxml.jackson.databind.node.ArrayNode;
import com.fasterxml.jackson.databind.node.ObjectNode;

import io.delta.kernel.client.FileReadContext;
import io.delta.kernel.client.JsonHandler;
import io.delta.kernel.data.ColumnVector;
import io.delta.kernel.data.ColumnarBatch;
import io.delta.kernel.data.FileDataReadResult;
import io.delta.kernel.data.Row;
import io.delta.kernel.expressions.Expression;
import io.delta.kernel.types.ArrayType;
import io.delta.kernel.types.BooleanType;
import io.delta.kernel.types.DataType;
import io.delta.kernel.types.IntegerType;
import io.delta.kernel.types.LongType;
import io.delta.kernel.types.MapType;
import io.delta.kernel.types.MixedDataType;
import io.delta.kernel.types.StringType;
import io.delta.kernel.types.StructField;
import io.delta.kernel.types.StructType;
import io.delta.kernel.utils.CloseableIterator;
import io.delta.kernel.utils.Utils;

/**
 * Implementation of {@link JsonHandler} for testing Delta Kernel APIs
 */
public class JsonHandlerTestImpl
    implements JsonHandler {
    private final ObjectMapper objectMapper = new ObjectMapper();

    @Override
    public CloseableIterator<FileReadContext> contextualizeFileReads(
        CloseableIterator<Row> fileIter, Expression predicate) {
        throw new UnsupportedOperationException("not yet implemented");
    }

    @Override
    public ColumnarBatch parseJson(ColumnVector jsonStringVector, StructType outputSchema) {
        List<Row> rows = new ArrayList<>();
        for (int i = 0; i < jsonStringVector.getSize(); i++) {
            final String json = jsonStringVector.getString(i);
            try {
                final JsonNode jsonNode = objectMapper.readTree(json);
                rows.add(new TestJsonRow((ObjectNode) jsonNode, outputSchema));
            } catch (Exception e) {
                throw new RuntimeException(e);
            }
        }

        return new ColumnarBatch() {
            @Override
            public StructType getSchema() {
                return outputSchema;
            }

            @Override
            public ColumnVector getColumnVector(int ordinal) {
                throw new UnsupportedOperationException("not yet implemented");
            }

            @Override
            public int getSize() {
                return rows.size();
            }

            @Override
            public CloseableIterator<Row> getRows() {
                return Utils.toCloseableIterator(rows.iterator());
            }
        };
    }

    @Override
    public CloseableIterator<FileDataReadResult> readJsonFiles(
        CloseableIterator<FileReadContext> fileIter, StructType physicalSchema) {
        throw new UnsupportedOperationException("not yet implemented");
    }

    private static class TestJsonRow implements Row {
        static void throwIfTypeMismatch(String expType, boolean hasExpType, JsonNode jsonNode) {
            if (!hasExpType) {
                throw new RuntimeException(
                    String.format("Couldn't decode %s, expected a %s", jsonNode, expType));
            }
        }

        private static Object decodeElement(JsonNode jsonValue, DataType dataType) {
            if (jsonValue.isNull()) {
                return null;
            }

            if (dataType.equals(MixedDataType.INSTANCE)) {
                if (jsonValue.isTextual()) {
                    return jsonValue.textValue();
                } else if (jsonValue instanceof ObjectNode) {
                    return jsonValue.toString();
                }
                throwIfTypeMismatch("object or string", false, jsonValue);
            }

            if (dataType instanceof BooleanType) {
                throwIfTypeMismatch("boolean", jsonValue.isBoolean(), jsonValue);
                return jsonValue.booleanValue();
            }

            if (dataType instanceof IntegerType) {
                throwIfTypeMismatch("integer", jsonValue.isInt(), jsonValue);
                return jsonValue.intValue();
            }

            if (dataType instanceof LongType) {
                throwIfTypeMismatch("long", jsonValue.isLong(), jsonValue);
                return jsonValue.numberValue().longValue();
            }

            if (dataType instanceof StringType) {
                throwIfTypeMismatch("string", jsonValue.isTextual(), jsonValue);
                return jsonValue.asText();
            }

            if (dataType instanceof StructType) {
                throwIfTypeMismatch("object", jsonValue.isObject(), jsonValue);
                return new TestJsonRow((ObjectNode) jsonValue, (StructType) dataType);
            }

            if (dataType instanceof ArrayType) {
                throwIfTypeMismatch("array", jsonValue.isArray(), jsonValue);
                final ArrayType arrayType = ((ArrayType) dataType);
                final ArrayNode jsonArray = (ArrayNode) jsonValue;
                final List<Object> output = new ArrayList<>();

                for (Iterator<JsonNode> it = jsonArray.elements(); it.hasNext(); ) {
                    final JsonNode element = it.next();
                    final Object parsedElement = decodeElement(element, arrayType.getElementType());
                    output.add(parsedElement);
                }
                return output;
            }

            if (dataType instanceof MapType) {
                throwIfTypeMismatch("map", jsonValue.isObject(), jsonValue);
                final MapType mapType = (MapType) dataType;
                final Iterator<Map.Entry<String, JsonNode>> iter = jsonValue.fields();
                final Map<Object, Object> output = new HashMap<>();

                while (iter.hasNext()) {
                    Map.Entry<String, JsonNode> entry = iter.next();
                    String keyParsed = entry.getKey();
                    Object valueParsed = decodeElement(entry.getValue(), mapType.getValueType());
                    output.put(keyParsed, valueParsed);
                }

                return output;
            }

            throw new UnsupportedOperationException(
                String.format("Unsupported DataType %s for RootNode %s", dataType, jsonValue)
            );
        }

        private static Object decodeField(ObjectNode rootNode, StructField field) {
            if (rootNode.get(field.getName()) == null) {
                if (field.isNullable()) {
                    return null;
                }

                throw new RuntimeException(String.format(
                    "Root node at key %s is null but field isn't nullable. Root node: %s",
                    field.getName(),
                    rootNode));
            }

            return decodeElement(rootNode.get(field.getName()), field.getDataType());
        }

        private final Object[] parsedValues;
        private final StructType readSchema;

        TestJsonRow(ObjectNode rootNode, StructType readSchema) {
            this.readSchema = readSchema;
            this.parsedValues = new Object[readSchema.length()];

            for (int i = 0; i < readSchema.length(); i++) {
                final StructField field = readSchema.at(i);
                final Object parsedValue = decodeField(rootNode, field);
                parsedValues[i] = parsedValue;
            }
        }

        @Override
        public StructType getSchema() {
            return readSchema;
        }

        @Override
        public boolean isNullAt(int ordinal) {
            return parsedValues[ordinal] == null;
        }

        @Override
        public boolean getBoolean(int ordinal) {
            return (boolean) parsedValues[ordinal];
        }

        @Override
        public byte getByte(int ordinal) {
            throw new UnsupportedOperationException("not yet implemented - test only");
        }

        @Override
        public short getShort(int ordinal) {
            throw new UnsupportedOperationException("not yet implemented - test only");
        }

        @Override
        public int getInt(int ordinal) {
            return (int) parsedValues[ordinal];
        }

        @Override
        public long getLong(int ordinal) {
            return (long) parsedValues[ordinal];
        }

        @Override
        public float getFloat(int ordinal) {
            throw new UnsupportedOperationException("not yet implemented - test only");
        }

        @Override
        public double getDouble(int ordinal) {
            throw new UnsupportedOperationException("not yet implemented - test only");
        }

        @Override
        public String getString(int ordinal) {
            return (String) parsedValues[ordinal];
        }

        @Override
<<<<<<< HEAD
        public BigDecimal getDecimal(int ordinal) {
            throw new UnsupportedOperationException("not yet implemented - test only");
        }

        @Override
        public byte[] getBinary(int ordinal)
        {
=======
        public byte[] getBinary(int ordinal) {
>>>>>>> efa566fc
            throw new UnsupportedOperationException("not yet implemented - test only");
        }

        @Override
        public Row getStruct(int ordinal) {
            return (TestJsonRow) parsedValues[ordinal];
        }

        @Override
        public <T> List<T> getArray(int ordinal) {
            return (List<T>) parsedValues[ordinal];
        }

        @Override
        public <K, V> Map<K, V> getMap(int ordinal) {
            return (Map<K, V>) parsedValues[ordinal];
        }
    }
}<|MERGE_RESOLUTION|>--- conflicted
+++ resolved
@@ -249,17 +249,12 @@
         }
 
         @Override
-<<<<<<< HEAD
         public BigDecimal getDecimal(int ordinal) {
             throw new UnsupportedOperationException("not yet implemented - test only");
         }
 
         @Override
-        public byte[] getBinary(int ordinal)
-        {
-=======
         public byte[] getBinary(int ordinal) {
->>>>>>> efa566fc
             throw new UnsupportedOperationException("not yet implemented - test only");
         }
 
