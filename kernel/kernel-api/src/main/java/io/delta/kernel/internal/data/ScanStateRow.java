/*
 * Copyright (2023) The Delta Lake Project Authors.
 *
 * Licensed under the Apache License, Version 2.0 (the "License");
 * you may not use this file except in compliance with the License.
 * You may obtain a copy of the License at
 *
 * http://www.apache.org/licenses/LICENSE-2.0
 *
 * Unless required by applicable law or agreed to in writing, software
 * distributed under the License is distributed on an "AS IS" BASIS,
 * WITHOUT WARRANTIES OR CONDITIONS OF ANY KIND, either express or implied.
 * See the License for the specific language governing permissions and
 * limitations under the License.
 */
package io.delta.kernel.internal.data;

import java.math.BigDecimal;
import java.util.HashMap;
import java.util.List;
import java.util.Map;
import java.util.function.Function;
import java.util.stream.Collectors;

import io.delta.kernel.data.Row;
import io.delta.kernel.types.*;

import io.delta.kernel.internal.actions.Metadata;
import io.delta.kernel.internal.actions.Protocol;

/**
 * Expose the common scan state for all scan files.
 */
public class ScanStateRow
    implements Row {
    private static final Map<Integer, Function<ScanStateRow, Object>>
        ordinalToAccessor = new HashMap<>();
    private static final Map<Integer, String> ordinalToColName = new HashMap<>();
    private static final StructType schema = new StructType()
        .add("configuration", new MapType(StringType.INSTANCE, StringType.INSTANCE, false))
        .add("logicalSchemaString", StringType.INSTANCE)
        .add("physicalSchemaString", StringType.INSTANCE)
        .add("partitionColumns", new ArrayType(StringType.INSTANCE, false))
        .add("minReaderVersion", IntegerType.INSTANCE)
        .add("minWriterVersion", IntegerType.INSTANCE)
        .add("tablePath", StringType.INSTANCE);

    static {
        ordinalToAccessor.put(0, (a) -> a.getConfiguration());
        ordinalToAccessor.put(1, (a) -> a.getReadSchemaLogicalJson());
        ordinalToAccessor.put(2, (a) -> a.getReadSchemaPhysicalJson());
        ordinalToAccessor.put(3, (a) -> a.getPartitionColumns());
        ordinalToAccessor.put(4, (a) -> a.getMinReaderVersion());
        ordinalToAccessor.put(5, (a) -> a.getMinWriterVersion());
        ordinalToAccessor.put(6, (a) -> a.getTablePath());

        ordinalToColName.put(0, "configuration");
        ordinalToColName.put(1, "logicalSchemaString");
        ordinalToColName.put(2, "physicalSchemaString");
        ordinalToColName.put(3, "partitionColumns");
        ordinalToColName.put(4, "minReaderVersion");
        ordinalToColName.put(5, "minWriterVersion");
        ordinalToColName.put(6, "tablePath");
    }

    private static final Map<String, Integer> colNameToOrdinal = ordinalToColName
        .entrySet()
        .stream()
        .collect(Collectors.toMap(Map.Entry::getValue, Map.Entry::getKey));

    public static int getLogicalSchemaStringColOrdinal() {
        return getOrdinal("logicalSchemaString");
    }

    public static int getPhysicalSchemaStringColOrdinal() {
        return getOrdinal("physicalSchemaString");
    }

    public static int getPartitionColumnsColOrdinal() {
        return getOrdinal("partitionColumns");
    }

    public static int getConfigurationColOrdinal() {
        return getOrdinal("configuration");
    }

    public static String getTablePath(Row row) {
        return row.getString(getOrdinal("tablePath"));
    }

    private final Map<String, String> configuration;
    private final List<String> partitionColumns;
    private final int minReaderVersion;
    private final int minWriterVersion;
    private final String readSchemaLogicalJson;
    private final String readSchemaPhysicalJson;
    private String tablePath;

    public ScanStateRow(
        Metadata metadata,
        Protocol protocol,
        String readSchemaLogicalJson,
        String readSchemaPhysicalJson,
        String tablePath) {
        this.configuration = metadata.getConfiguration();
        this.partitionColumns = metadata.getPartitionColumns();
        this.minReaderVersion = protocol.getMinReaderVersion();
        this.minWriterVersion = protocol.getMinWriterVersion();
        this.readSchemaLogicalJson = readSchemaLogicalJson;
        this.readSchemaPhysicalJson = readSchemaPhysicalJson;
        this.tablePath = tablePath;
    }

    public Map<String, String> getConfiguration() {
        return configuration;
    }

    public List<String> getPartitionColumns() {
        return partitionColumns;
    }

    public int getMinReaderVersion() {
        return minReaderVersion;
    }

    public int getMinWriterVersion() {
        return minWriterVersion;
    }

    public String getReadSchemaPhysicalJson() {
        return readSchemaPhysicalJson;
    }

    public String getReadSchemaLogicalJson() {
        return readSchemaLogicalJson;
    }

    public String getTablePath() {
        return tablePath;
    }

    @Override
    public StructType getSchema() {
        return schema;
    }

    @Override
    public boolean isNullAt(int ordinal) {
        return getValue(ordinal) == null;
    }

    @Override
    public boolean getBoolean(int ordinal) {
        throwIfUnsafeAccess(ordinal, BooleanType.class, "boolean");
        return (boolean) getValue(ordinal);
    }

    @Override
    public byte getByte(int ordinal) {
        throwIfUnsafeAccess(ordinal, ByteType.class, "byte");
        return (byte) getValue(ordinal);
    }

    @Override
    public short getShort(int ordinal) {
        throwIfUnsafeAccess(ordinal, ShortType.class, "short");
        return (short) getValue(ordinal);
    }

    @Override
    public int getInt(int ordinal) {
        throwIfUnsafeAccess(ordinal, IntegerType.class, "integer");
        return (int) getValue(ordinal);
    }

    @Override
    public long getLong(int ordinal) {
        throwIfUnsafeAccess(ordinal, LongType.class, "long");
        return (long) getValue(ordinal);
    }

    @Override
    public float getFloat(int ordinal) {
        throwIfUnsafeAccess(ordinal, FloatType.class, "float");
        return (float) getValue(ordinal);
    }

    @Override
    public double getDouble(int ordinal) {
        throwIfUnsafeAccess(ordinal, DoubleType.class, "double");
        return (double) getValue(ordinal);
    }

    @Override
    public String getString(int ordinal) {
        throwIfUnsafeAccess(ordinal, StringType.class, "string");
        return (String) getValue(ordinal);
    }

    @Override
<<<<<<< HEAD
    public BigDecimal getDecimal(int ordinal)
    {
        throwIfUnsafeAccess(ordinal, DecimalType.class, "decimal");
        return (BigDecimal) getValue(ordinal);
    }

    @Override
    public byte[] getBinary(int ordinal)
    {
=======
    public byte[] getBinary(int ordinal) {
>>>>>>> efa566fc
        throwIfUnsafeAccess(ordinal, BinaryType.class, "binary");
        return (byte[]) getValue(ordinal);
    }

    @Override
    public Row getStruct(int ordinal) {
        throwIfUnsafeAccess(ordinal, StructType.class, "struct");
        return (Row) getValue(ordinal);
    }

    @Override
    public <T> List<T> getArray(int ordinal) {
        // TODO: not sufficient check, also need to check the element type
        throwIfUnsafeAccess(ordinal, ArrayType.class, "array");
        return (List<T>) getValue(ordinal);
    }

    @Override
    public <K, V> Map<K, V> getMap(int ordinal) {
        // TODO: not sufficient check, also need to check the element types
        throwIfUnsafeAccess(ordinal, MapType.class, "map");
        return (Map<K, V>) getValue(ordinal);
    }

    private Object getValue(int ordinal) {
        return ordinalToAccessor.get(ordinal).apply(this);
    }

    private DataType dataType(int ordinal) {
        if (schema.length() <= ordinal) {
            throw new IllegalArgumentException("invalid ordinal: " + ordinal);
        }

        return schema.at(ordinal).getDataType();
    }

    private void throwIfUnsafeAccess(
        int ordinal, Class<? extends DataType> expDataType, String accessType) {

        DataType actualDataType = dataType(ordinal);
        if (!expDataType.isAssignableFrom(actualDataType.getClass())) {
            String msg = String.format(
                "Trying to access a `%s` value from vector of type `%s`",
                accessType,
                actualDataType);
            throw new UnsupportedOperationException(msg);
        }
    }

    private static int getOrdinal(String columnName) {
        return colNameToOrdinal.get(columnName);
    }
}<|MERGE_RESOLUTION|>--- conflicted
+++ resolved
@@ -198,19 +198,13 @@
     }
 
     @Override
-<<<<<<< HEAD
-    public BigDecimal getDecimal(int ordinal)
-    {
+    public BigDecimal getDecimal(int ordinal) {
         throwIfUnsafeAccess(ordinal, DecimalType.class, "decimal");
         return (BigDecimal) getValue(ordinal);
     }
 
     @Override
-    public byte[] getBinary(int ordinal)
-    {
-=======
     public byte[] getBinary(int ordinal) {
->>>>>>> efa566fc
         throwIfUnsafeAccess(ordinal, BinaryType.class, "binary");
         return (byte[]) getValue(ordinal);
     }
