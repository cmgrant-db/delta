--- conflicted
+++ resolved
@@ -187,17 +187,9 @@
   .settings (
     name := "delta-storage-dynamodb",
     commonSettings,
-<<<<<<< HEAD
-//    skipReleaseSettings,
-     releaseSettings,
-    libraryDependencies ++= Seq(
-      "com.amazonaws" % "aws-java-sdk" % "1.7.4",
-      "org.apache.hadoop" % "hadoop-common" % "3.3.1" % "provided"
-=======
     releaseSettings, // TODO: proper artifact name
     libraryDependencies ++= Seq(
       "com.amazonaws" % "aws-java-sdk" % "1.7.4" // TODO: mark as provided?
->>>>>>> f15b616f
     )
   )
 
